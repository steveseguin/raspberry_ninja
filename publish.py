--- conflicted
+++ resolved
@@ -25,11 +25,7 @@
     from multiprocessing import shared_memory
 except Exception as e:
     pass
-<<<<<<< HEAD
-
-
-=======
-    
+  
 try:
     from cryptography.hazmat.primitives.ciphers import Cipher, algorithms, modes
     from cryptography.hazmat.primitives.kdf.pbkdf2 import PBKDF2HMAC
@@ -38,7 +34,7 @@
 except Exception as e:
     print("Run `pip install cryptography` to install the dependencies needed for passwords")
     pass
->>>>>>> 4b3c9a74
+
 
 gi.require_version('Gst', '1.0')
 from gi.repository import Gst, GObject
@@ -921,17 +917,13 @@
     + "playlist-location=" + "./" + self.streamin + "_"+str(int(time.time()))+".video.m3u8 " , True)
 
                             elif "H264" in name:
-<<<<<<< HEAD
-                                out = Gst.parse_bin_from_description("queue ! rtph264depay ! h264parse ! mpegtsmux   name=mux1 ! queue ! filesink  name=filesinkvideo sync=true location="+self.streamin+"_"+str(int(time.time()))+"_video.ts", True)
-
-=======
+
                                 out = Gst.parse_bin_from_description("queue ! rtph264depay ! h264parse ! mpegtsmux name=mux1 ! queue ! "
     + "hlssink name=hlssink max-files=0 "
     + "target-duration=10 playlist-length=0 "
     + "location=" + "./" + self.streamin + "_"+str(int(time.time()))+"_segment_%05d.ts "
     + "playlist-location=" + "./" + self.streamin + "_"+str(int(time.time()))+".video.m3u8 " , True)
     
->>>>>>> 4b3c9a74
                             self.pipe.add(out)
                             out.sync_state_with_parent()
                             sink = out.get_static_pad('sink')
@@ -1312,13 +1304,7 @@
         async for message in self.conn:
             try:
                 msg = json.loads(message)
-<<<<<<< HEAD
-                if 'vector' in msg:
-                    print("Try with --password false (here) and &password=false (sender side) instead, as encryption isn't supported it seems with your setup")
-                    continue
-
-=======
->>>>>>> 4b3c9a74
+
                 if 'from' in msg:
                     if self.puuid==None:
                         self.puuid = str(random.randint(10000000,99999999999))
@@ -1341,11 +1327,9 @@
                                     await self.sendMessageAsync({"request":"play","streamID":self.streamin+self.hashcode})
                                 else:
                                     printwout("seed start")
-<<<<<<< HEAD
-
-=======
+
                                     await self.sendMessageAsync({"request":"seed","streamID":self.stream_id+self.hashcode})
->>>>>>> 4b3c9a74
+
                     continue
 
                 if UUID not in self.clients:
