--- conflicted
+++ resolved
@@ -265,13 +265,6 @@
         print("WSS CONNECTED")
         async for message in self.conn:
             msg = json.loads(message)
-<<<<<<< HEAD
-            #print(msg)
-            
-=======
-            print(msg)
-
->>>>>>> d12b1381
             if 'UUID' in msg:
                 self.UUID = msg['UUID']
 
